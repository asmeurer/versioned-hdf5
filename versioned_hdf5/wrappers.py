"""
Wrappers of h5py objects that work in memory

Much of this code is modified from code in h5py. See the LICENSE file for the
h5py license.
"""

from h5py import Empty, Dataset, Datatype, Group, h5d, h5i, h5p, h5s, h5t, h5r
from h5py._hl.base import guess_dtype, with_phil, phil
from h5py._hl.dataset import _LEGACY_GZIP_COMPRESSION_VALS
from h5py._hl import filters
from h5py._hl.selections import guess_shape
from h5py._hl.vds import VDSmap

from ndindex import Tuple, Slice, ndindex

import numpy as np

from collections import defaultdict
import posixpath as pp
import warnings

from .backend import DEFAULT_CHUNK_SIZE
from .slicetools import spaceid_to_slice, as_subchunks, split_chunks

_groups = {}
class InMemoryGroup(Group):
    def __new__(cls, bind):
        # Make sure each group only corresponds to one InMemoryGroup instance.
        # Otherwise a new instance would lose track of any datasets or
        # subgroups created in the old one.
        # TODO: Garbage collect closed groups.
        if bind in _groups:
            return _groups[bind]
        obj = super().__new__(cls)
        obj._initialized = False
        _groups[bind] = obj
        return obj

    def __init__(self, bind):
        if self._initialized:
            return
        self._data = {}
        self._subgroups = {}
        self._chunks = defaultdict(type(None))
        self._compression = defaultdict(type(None))
        self._compression_opts = defaultdict(type(None))
        self._parent = None
        self._initialized = True
        self._committed = False
        super().__init__(bind)

    # Based on Group.__repr__
    def __repr__(self):
        namestr = (
            '"%s"' % self.name
        ) if self.name is not None else u"(anonymous)"
        if not self:
            r = u"<Closed InMemoryGroup>"
        elif self._committed:
            r = "<Committed InMemoryGroup %s>" % namestr
        else:
            r = '<InMemoryGroup %s (%d members)>' % (namestr, len(self))

        return r

    def _check_committed(self):
        if self._committed:
            namestr = (
                '"%s"' % self.name
            ) if self.name is not None else u"(anonymous)"
            raise ValueError("InMemoryGroup %s has already been committed" % namestr)

    def __getitem__(self, name):
        dirname, basename = pp.split(name)
        if dirname:
            return self.__getitem__(dirname)[basename]

        if name in self._data:
            return self._data[name]
        if name in self._subgroups:
            return self._subgroups[name]

        res = super().__getitem__(name)
        if isinstance(res, Group):
            self._subgroups[name] = self.__class__(res.id)
            return self._subgroups[name]
        elif isinstance(res, Dataset):
            self._data[name] = InMemoryDataset(res.id, parent=self)
            return self._data[name]
        else:
            raise NotImplementedError(f"Cannot handle {type(res)!r}")

    def __setitem__(self, name, obj):
        self._check_committed()
        dirname, basename = pp.split(name)
        if dirname:
            self[dirname][basename] = obj
            return

        if isinstance(obj, Dataset):
            self._data[name] = InMemoryDataset(obj.id, parent=self)
        elif isinstance(obj, Group):
            self._subgroups[name] = InMemoryGroup(obj.id)
        elif isinstance(obj, InMemoryGroup):
            self._subgroups[name] = obj
        elif isinstance(obj, InMemoryArrayDataset):
            self._data[name] = obj
        else:
            self._data[name] = InMemoryArrayDataset(name, np.asarray(obj), parent=self)

    def __delitem__(self, name):
        self._check_committed()
        if name in self._data:
            del self._data[name]

    @property
    def parent(self):
        if self._parent is None:
            return super().parent
        return self._parent

    @parent.setter
    def parent(self, p):
        self._parent = p

    def create_group(self, name, track_order=None):
        self._check_committed()
        if name.startswith('/'):
            raise ValueError("Root level groups cannot be created inside of versioned groups")
        group = type(self)(
            super().create_group(name, track_order=track_order).id)
        g = group
        n = name
        while n:
            dirname, basename = pp.split(n)
            if not dirname:
                parent = self
            else:
                parent = type(self)(g.parent.id)
            parent._subgroups[basename] = g
            g.parent = parent
            g = parent
            n = dirname
        return group

    def create_dataset(self, name, **kwds):
        self._check_committed()
        dirname, data_name = pp.split(name)
        if dirname and dirname not in self:
            self.create_group(dirname)
        if 'maxshape' in kwds and any(i != None for i in kwds['maxshape']):
            warnings.warn("The maxshape parameter is currently ignored for versioned datasets.")
        data = _make_new_dset(**kwds)
        shape = data.shape
        if 'fillvalue' in kwds:
            data = InMemoryArrayDataset(name, data, parent=self, fillvalue=kwds['fillvalue'])
        chunks = kwds.get('chunks')
        if chunks in [True, None]:
            if len(shape) == 1:
                chunks = (DEFAULT_CHUNK_SIZE,)
            else:
                raise NotImplementedError("chunks must be specified for multi-dimensional datasets")
        if isinstance(chunks, int) and not isinstance(chunks, bool):
            chunks = (chunks,)
        if len(shape) != len(chunks):
            raise ValueError("chunks shape must equal the array shape")
        if len(shape) == 0:
            raise NotImplementedError("Scalar datasets")
        self.set_chunks(name, chunks)
        self.set_compression(name, kwds.get('compression'))
        self.set_compression_opts(name, kwds.get('compression_opts'))
        self[name] = data
        return self[name]

    def __iter__(self):
        names = list(self._data) + list(self._subgroups)
        for i in super().__iter__():
            if i in names:
                names.remove(i)
            yield i
        for i in names:
            yield i

    def __contains__(self, item):
        dirname, data_name = pp.split(item)
        if dirname not in ['', '/']:
            return dirname in self and data_name in self[dirname]
        for i in self:
            if i == item:
                return True
        return False

    def datasets(self):
        res = self._data.copy()

        def _get(name, item):
            if name in res:
                return
            if isinstance(item, (Dataset, InMemoryArrayDataset, np.ndarray)):
                res[name] = item

        self.visititems(_get)

        return res

    @property
    def versioned_root(self):
        p = self
        while p._parent is not None:
            p = p._parent
        return p

    @property
    def chunks(self):
        return self.versioned_root._chunks

    def set_chunks(self, item, value):
        _, full_name = pp.split(item)
        p = self
        while p._parent:
            _, basename = pp.split(p.name)
            full_name = basename + '/' + full_name
            p = p._parent
        self.versioned_root._chunks[full_name] = value

    @property
    def compression(self):
        return self.versioned_root._compression

    def set_compression(self, item, value):
        _, full_name = pp.split(item)
        p = self
        while p._parent:
            _, basename = pp.split(p.name)
            full_name = basename + '/' + full_name
            p = p._parent
        self.versioned_root._compression[full_name] = value

    @property
    def compression_opts(self):
        return self.versioned_root._compression_opts

    def set_compression_opts(self, item, value):
        _, full_name = pp.split(item)
        p = self
        while p._parent:
            _, basename = pp.split(p.name)
            full_name = basename + '/' + full_name
            p = p._parent
        self.versioned_root._compression_opts[full_name] = value

    def visititems(self, func):
        self._visit('', func)

    def _visit(self, prefix, func):
        for name in self:
            func(pp.join(prefix, name), self[name])
            if isinstance(self[name], InMemoryGroup):
                self[name]._visit(pp.join(prefix, name), func)

    #TODO: override other relevant methods here

# Based on h5py._hl.dataset.make_new_dset(), except it doesn't actually create
# the dataset, it just canonicalizes the arguments. See the LICENSE file for
# the h5py license.
def _make_new_dset(shape=None, dtype=None, data=None, chunks=None,
                  compression=None, shuffle=None, fletcher32=None,
                  maxshape=None, compression_opts=None, fillvalue=None,
                  scaleoffset=None, track_times=None, external=None,
                  track_order=None, dcpl=None):
    """ Return a new low-level dataset identifier """

    # Convert data to a C-contiguous ndarray
    if data is not None and not isinstance(data, Empty):
        # normalize strings -> np.dtype objects
        if dtype is not None:
            _dtype = np.dtype(dtype)
        else:
            _dtype = None

        # if we are going to a f2 datatype, pre-convert in python
        # to workaround a possible h5py bug in the conversion.
        is_small_float = (_dtype is not None and
                          _dtype.kind == 'f' and
                          _dtype.itemsize == 2)
        data = np.asarray(data, order="C",
                             dtype=(_dtype if is_small_float
                                    else guess_dtype(data)))

    # Validate shape
    if shape is None:
        if data is None:
            if dtype is None:
                raise TypeError("One of data, shape or dtype must be specified")
            data = Empty(dtype)
        shape = data.shape
    else:
        shape = (shape,) if isinstance(shape, int) else tuple(shape)
        if data is not None and (np.product(shape, dtype=np.ulonglong) != np.product(data.shape, dtype=np.ulonglong)):
            raise ValueError("Shape tuple is incompatible with data")

    if isinstance(maxshape, int):
        maxshape = (maxshape,)

    # Validate chunk shape
    if isinstance(chunks, int) and not isinstance(chunks, bool):
        chunks = (chunks,)

    # The original make_new_dset errors here if the shape is less than the
    # chunk size, but we avoid doing that as we cannot change the chunk size
    # for a dataset for any version once it is created. See #34.

    if isinstance(dtype, Datatype):
        # Named types are used as-is
        tid = dtype.id
        dtype = tid.dtype  # Following code needs this
    else:
        # Validate dtype
        if dtype is None and data is None:
            dtype = np.dtype("=f4")
        elif dtype is None and data is not None:
            dtype = data.dtype
        else:
            dtype = np.dtype(dtype)
        tid = h5t.py_create(dtype, logical=1)

    # Legacy
    if any((compression, shuffle, fletcher32, maxshape, scaleoffset)) and chunks is False:
        raise ValueError("Chunked format required for given storage options")

    # Legacy
    if compression is True:
        if compression_opts is None:
            compression_opts = 4
        compression = 'gzip'

    # Legacy
    if compression in _LEGACY_GZIP_COMPRESSION_VALS:
        if compression_opts is not None:
            raise TypeError("Conflict in compression options")
        compression_opts = compression
        compression = 'gzip'
    dcpl = filters.fill_dcpl(
        dcpl or h5p.create(h5p.DATASET_CREATE), shape, dtype,
        chunks, compression, compression_opts, shuffle, fletcher32,
        maxshape, scaleoffset, external)

    if fillvalue is not None:
        fillvalue = np.array(fillvalue)
        dcpl.set_fill_value(fillvalue)

    if track_times in (True, False):
        dcpl.set_obj_track_times(track_times)
    elif track_times is not None:
        raise TypeError("track_times must be either True or False")
    if track_order == True:
        dcpl.set_attr_creation_order(
            h5p.CRT_ORDER_TRACKED | h5p.CRT_ORDER_INDEXED)
    elif track_order == False:
        dcpl.set_attr_creation_order(0)
    elif track_order is not None:
        raise TypeError("track_order must be either True or False")

    if maxshape is not None:
        maxshape = tuple(m if m is not None else h5s.UNLIMITED for m in maxshape)


    if isinstance(data, Empty):
        raise NotImplementedError("Empty datasets")
    return data

class InMemoryDataset(Dataset):
    """
    Class that looks like a h5py.Dataset but is backed by a versioned dataset

    The versioned dataset can be modified, which performs modifications
    in-memory only.
    """
    def __init__(self, bind, parent, **kwargs):
        # Hold a reference to the original bind so h5py doesn't invalidate the id
        # XXX: We need to handle deallocation here properly when our object
        # gets deleted or closed.
        self.orig_bind = bind
        super().__init__(InMemoryDatasetID(bind.id), **kwargs)
        self._parent = parent
        self._attrs = dict(super().attrs)

    @property
    def chunks(self):
        return tuple(self.id.chunks)

    @property
    def attrs(self):
        return self._attrs

<<<<<<< HEAD
    def __array__(self, dtype=None):
        return self.__getitem__((), new_dtype=dtype)


    def resize(self, size, axis=None):
        """ Resize the dataset, or the specified axis.

        The rank of the dataset cannot be changed.

        "Size" should be a shape tuple, or if an axis is specified, an integer.

        BEWARE: This functions differently than the NumPy resize() method!
        The data is not "reshuffled" to fit in the new shape; each axis is
        grown or shrunk independently.  The coordinates of existing data are
        fixed.
        """
        # This boilerplate code is based on h5py.Dataset.resize
        if axis is not None:
            if not (axis >=0 and axis < self.id.rank):
                raise ValueError("Invalid axis (0 to %s allowed)" % (self.id.rank-1))
            try:
                newlen = int(size)
            except TypeError:
                raise TypeError("Argument must be a single int if axis is specified")
            size = list(self.shape)
            size[axis] = newlen

        size = tuple(size)
        # === END CODE FROM h5py.Dataset.resize ===

        old_shape = self.shape
        data_dict = self.id.data_dict
        chunks = self.chunks

        old_shape_idx = Tuple(*[Slice(0, i) for i in old_shape])
        new_data_dict = {}
        for c in set(split_chunks(size, chunks)):
            if c in data_dict:
                new_data_dict[c] = data_dict[c]
            else:
                a = self[c.raw]
                data = np.full(c.newshape(size), self.fillvalue, dtype=self.dtype)
                data[old_shape_idx.as_subindex(c).raw] = a
                new_data_dict[c] = data

        self.id.data_dict = new_data_dict
        self.id.shape = size


    @with_phil
    def __getitem__(self, args, new_dtype=None):
        """ Read a slice from the HDF5 dataset.

        Takes slices and recarray-style field names (more than one is
        allowed!) in any order.  Obeys basic NumPy rules, including
        broadcasting.

        """
        # This boilerplate code is based on h5py.Dataset.__getitem__
        args = args if isinstance(args, tuple) else (args,)

        if new_dtype is None:
            new_dtype = getattr(self._local, 'astype', None)

        # Sort field names from the rest of the args.
        names = tuple(x for x in args if isinstance(x, str))

        if names:
            # Read a subset of the fields in this structured dtype
            if len(names) == 1:
                names = names[0]  # Read with simpler dtype of this field
            args = tuple(x for x in args if not isinstance(x, str))
            return self.fields(names, _prior_dtype=new_dtype)[args]

        if new_dtype is None:
            new_dtype = self.dtype
        mtype = h5t.py_create(new_dtype)

        # === Special-case region references ====

        if len(args) == 1 and isinstance(args[0], h5r.RegionReference):

            obj = h5r.dereference(args[0], self.id)
            if obj != self.id:
                raise ValueError("Region reference must point to this dataset")

            sid = h5r.get_region(args[0], self.id)
            mshape = guess_shape(sid)
            if mshape is None:
                # 0D with no data (NULL or deselected SCALAR)
                return Empty(new_dtype)
            out = np.empty(mshape, dtype=new_dtype)
            if out.size == 0:
                return out

            sid_out = h5s.create_simple(mshape)
            sid_out.select_all()
            self.id.read(sid_out, sid, out, mtype)
            return out

        # === END CODE FROM h5py.Dataset.__getitem__ ===

        idx = ndindex(args).reduce(self.shape)

        arr = np.ndarray(idx.newshape(self.shape), new_dtype, order='C')

        for c, index in as_subchunks(idx, self.shape, self.chunks):
            if isinstance(self.id.data_dict[c], (slice, Slice, tuple, Tuple)):
                raw_idx = Tuple(self.id.data_dict[c], *[slice(0, len(i)) for i
                                                        in c.args[1:]]).raw
                a = self.id._read_chunk(raw_idx)
                self.id.data_dict[c] = a

            if self.id.data_dict[c].size != 0:
                arr_idx = c.as_subindex(idx)
                arr[arr_idx.raw] = self.id.data_dict[c][index.raw]

        return arr

    @with_phil
    def __setitem__(self, args, val):
        """ Write to the HDF5 dataset from a Numpy array.

        NumPy's broadcasting rules are honored, for "simple" indexing
        (slices and integers).  For advanced indexing, the shapes must
        match.
        """
        # This boilerplate code is based on h5py.Dataset.__setitem__
        args = args if isinstance(args, tuple) else (args,)

        # Sort field indices from the slicing
        names = tuple(x for x in args if isinstance(x, str))
        args = tuple(x for x in args if not isinstance(x, str))

        # Generally we try to avoid converting the arrays on the Python
        # side.  However, for compound literals this is unavoidable.
        vlen = h5t.check_vlen_dtype(self.dtype)
        if vlen is not None and vlen not in (bytes, str):
            try:
                val = np.asarray(val, dtype=vlen)
            except ValueError:
                try:
                    val = np.array([np.array(x, dtype=vlen)
                                       for x in val], dtype=self.dtype)
                except ValueError:
                    pass
            if vlen == val.dtype:
                if val.ndim > 1:
                    tmp = np.empty(shape=val.shape[:-1], dtype=object)
                    tmp.ravel()[:] = [i for i in val.reshape(
                        (np.product(val.shape[:-1], dtype=np.ulonglong), val.shape[-1]))]
                else:
                    tmp = np.array([None], dtype=object)
                    tmp[0] = val
                val = tmp
        elif self.dtype.kind == "O" or \
          (self.dtype.kind == 'V' and \
          (not isinstance(val, np.ndarray) or val.dtype.kind != 'V') and \
          (self.dtype.subdtype == None)):
            if len(names) == 1 and self.dtype.fields is not None:
                # Single field selected for write, from a non-array source
                if not names[0] in self.dtype.fields:
                    raise ValueError("No such field for indexing: %s" % names[0])
                dtype = self.dtype.fields[names[0]][0]
                cast_compound = True
            else:
                dtype = self.dtype
                cast_compound = False

            val = np.asarray(val, dtype=dtype.base, order='C')
            if cast_compound:
                val = val.view(np.dtype([(names[0], dtype)]))
                val = val.reshape(val.shape[:len(val.shape) - len(dtype.shape)])
        else:
            val = np.asarray(val, order='C')

        # Check for array dtype compatibility and convert
        if self.dtype.subdtype is not None:
            shp = self.dtype.subdtype[1]
            valshp = val.shape[-len(shp):]
            if valshp != shp:  # Last dimension has to match
                raise TypeError("When writing to array types, last N dimensions have to match (got %s, but should be %s)" % (valshp, shp,))
            mtype = h5t.py_create(np.dtype((val.dtype, shp)))
            # mshape = val.shape[0:len(val.shape)-len(shp)]

        # Make a compound memory type if field-name slicing is required
        elif len(names) != 0:

            # mshape = val.shape

            # Catch common errors
            if self.dtype.fields is None:
                raise TypeError("Illegal slicing argument (not a compound dataset)")
            mismatch = [x for x in names if x not in self.dtype.fields]
            if len(mismatch) != 0:
                mismatch = ", ".join('"%s"'%x for x in mismatch)
                raise ValueError("Illegal slicing argument (fields %s not in dataset type)" % mismatch)

            # Write non-compound source into a single dataset field
            if len(names) == 1 and val.dtype.fields is None:
                subtype = h5t.py_create(val.dtype)
                mtype = h5t.create(h5t.COMPOUND, subtype.get_size())
                mtype.insert(self._e(names[0]), 0, subtype)

            # Make a new source type keeping only the requested fields
            else:
                fieldnames = [x for x in val.dtype.names if x in names] # Keep source order
                mtype = h5t.create(h5t.COMPOUND, val.dtype.itemsize)
                for fieldname in fieldnames:
                    subtype = h5t.py_create(val.dtype.fields[fieldname][0])
                    offset = val.dtype.fields[fieldname][1]
                    mtype.insert(self._e(fieldname), offset, subtype)

        # Use mtype derived from array (let DatasetID.write figure it out)
        else:
            mtype = None


        # === END CODE FROM h5py.Dataset.__setitem__ ===

        idx = ndindex(args).reduce(self.shape)

        val = np.broadcast_to(val, idx.newshape(self.shape))

        for c, index in as_subchunks(idx, self.shape, self.chunks):
            if isinstance(self.id.data_dict[c], (slice, Slice, tuple, Tuple)):
                raw_idx = Tuple(self.id.data_dict[c], *[slice(0, len(i)) for i
                                                        in c.args[1:]]).raw
                a = self.id._read_chunk(raw_idx)
                self.id.data_dict[c] = a

            if self.id.data_dict[c].size != 0:
                val_idx = c.as_subindex(idx)
                self.id.data_dict[c][index.raw] = val[val_idx.raw]
=======
    @property
    def parent(self):
        return self._parent

    def __setitem__(self, item, value):
        self.parent._check_committed()
        super().__setitem__(item, value)

    def resize(self, size, axis=None):
        self.parent._check_committed()
        super().resize(size, axis=axis)
>>>>>>> 238df611

class InMemoryArrayDataset:
    """
    Class that looks like a h5py.Dataset but is backed by an array
    """
    def __init__(self, name, array, parent, fillvalue=None):
        self.name = name
        self._array = array
        self.attrs = {}
        self.parent = parent
        self.fillvalue = fillvalue or np.zeros((), dtype=array.dtype)[()]

    @property
    def array(self):
        return self._array

    @array.setter
    def array(self, array):
        self._array = array

    @property
    def shape(self):
        return self._array.shape

    @property
    def dtype(self):
        return self._array.dtype

    @property
    def ndim(self):
        return len(self._array.shape)

    def __getitem__(self, item):
        return self.array.__getitem__(item)

    def __setitem__(self, item, value):
        self.parent._check_committed()
        self.array.__setitem__(item, value)

    def __len__(self):
        return self.len()

    def len(self):
        """
        Length of the first axis
        """
        shape = self.shape
        if len(shape) == 0:
            raise TypeError("Attempt to take len() of scalar dataset")
        return shape[0]

    def __array__(self, dtype=None):
        return self.array

    def __repr__(self):
        name = pp.basename(pp.normpath(self.name))
        namestr = '"%s"' % (name if name != '' else '/')
        return '<InMemoryArrayDataset %s: shape %s, type "%s">' % (
                namestr, self.shape, self.dtype.str
            )

    def __iter__(self):
        """ Iterate over the first axis.  TypeError if scalar.

        BEWARE: Modifications to the yielded data are *NOT* written to file.
        """
        shape = self.shape
        if len(shape) == 0:
            raise TypeError("Can't iterate over a scalar dataset")
        for i in range(shape[0]):
            yield self[i]

    def resize(self, size, axis=None):
        self.parent._check_committed()
        if axis is not None:
            if not (axis >=0 and axis < self.ndim):
                raise ValueError("Invalid axis (0 to %s allowed)" % (self.ndim-1))
            try:
                newlen = int(size)
            except TypeError:
                raise TypeError("Argument must be a single int if axis is specified")
            size = list(self.shape)
            size[axis] = newlen

        old_shape = self.shape
        size = tuple(size)
<<<<<<< HEAD
        if all(new <= old for new, old in zip(size, old_shape)):
            # Don't create a new array if the old one can just be sliced in
            # memory.
            idx = tuple(slice(0, i) for i in size)
            self.array = self.array[idx]
=======
        if len(size) > 1:
            raise NotImplementedError("More than one dimension is not yet supported")
        if size[0] > self.shape[0]:
            self.array = np.concatenate((self.array, np.full(size[0] - self.shape[0],
                                                             self.fillvalue,
                                                             dtype=self.dtype)))
>>>>>>> 238df611
        else:
            old_shape_idx = Tuple(*[Slice(0, i) for i in old_shape])
            new_shape_idx = Tuple(*[Slice(0, i) for i in size])
            new_array = np.full(size, self.fillvalue, dtype=self.dtype)
            new_array[old_shape_idx.as_subindex(new_shape_idx).raw] = self.array[new_shape_idx.as_subindex(old_shape_idx).raw]
            self.array = new_array

class InMemoryDatasetID(h5d.DatasetID):
    def __init__(self, _id):
        # super __init__ is handled by DatasetID.__cinit__ automatically
        self.data_dict = {}
        with phil:
            sid = self.get_space()
            self._shape = sid.get_simple_extent_dims()

        dcpl = self.get_create_plist()
        # Same as dataset.get_virtual_sources
        virtual_sources = [
                VDSmap(dcpl.get_virtual_vspace(j),
                       dcpl.get_virtual_filename(j),
                       dcpl.get_virtual_dsetname(j),
                       dcpl.get_virtual_srcspace(j))
                for j in range(dcpl.get_virtual_count())]

        slice_map = {spaceid_to_slice(i.vspace): spaceid_to_slice(i.src_space)
                     for i in virtual_sources}

        # slice_map = {i.args[0]: j.args[0] for i, j in slice_map.items()}
        fid = h5i.get_file_id(self)
        g = Group(fid)
        raw_data_name = virtual_sources[0].dset_name
        assert all(i.dset_name == raw_data_name for i in virtual_sources)
        self.raw_data = g[raw_data_name]
        self.chunks = tuple(self.raw_data.attrs['chunks'])

        for s in slice_map:
            src_idx = slice_map[s]
            if isinstance(src_idx, Tuple):
                # The pointers to the raw data should only be slices, since
                # the raw data chunks are extended in the first dimension
                # only.
                assert src_idx != Tuple()
                assert len(src_idx.args) == len(self.chunks)
                src_idx = src_idx.args[0]
            assert isinstance(src_idx, Slice)
            self.data_dict[s] = src_idx

        fillvalue_a = np.empty((1,), dtype=self.dtype)
        dcpl.get_fill_value(fillvalue_a)
        self.fillvalue = fillvalue_a[0]

    def set_extent(self, shape):
        raise NotImplementedError("Resizing an InMemoryDataset other than via resize()")

    @property
    def shape(self):
        return self._shape

    @shape.setter
    def shape(self, size):
        self._shape = size

    def _read_chunk(self, chunk_idx):
        return self.raw_data[chunk_idx]

    def write(self, mspace, fspace, arr_obj, mtype=None, dxpl=None):
        raise NotImplementedError("Writing to an InMemoryDataset other than via __setitem__")

    def read(self, mspace, fspace, arr_obj, mtype=None, dxpl=None):
        raise NotImplementedError("Reading from an InMemoryDataset other than via __getitem__")<|MERGE_RESOLUTION|>--- conflicted
+++ resolved
@@ -394,7 +394,10 @@
     def attrs(self):
         return self._attrs
 
-<<<<<<< HEAD
+    @property
+    def parent(self):
+        return self._parent
+
     def __array__(self, dtype=None):
         return self.__getitem__((), new_dtype=dtype)
 
@@ -411,6 +414,7 @@
         grown or shrunk independently.  The coordinates of existing data are
         fixed.
         """
+        self.parent._check_committed()
         # This boilerplate code is based on h5py.Dataset.resize
         if axis is not None:
             if not (axis >=0 and axis < self.id.rank):
@@ -522,6 +526,7 @@
         (slices and integers).  For advanced indexing, the shapes must
         match.
         """
+        self.parent._check_committed()
         # This boilerplate code is based on h5py.Dataset.__setitem__
         args = args if isinstance(args, tuple) else (args,)
 
@@ -629,19 +634,6 @@
             if self.id.data_dict[c].size != 0:
                 val_idx = c.as_subindex(idx)
                 self.id.data_dict[c][index.raw] = val[val_idx.raw]
-=======
-    @property
-    def parent(self):
-        return self._parent
-
-    def __setitem__(self, item, value):
-        self.parent._check_committed()
-        super().__setitem__(item, value)
-
-    def resize(self, size, axis=None):
-        self.parent._check_committed()
-        super().resize(size, axis=axis)
->>>>>>> 238df611
 
 class InMemoryArrayDataset:
     """
@@ -728,20 +720,11 @@
 
         old_shape = self.shape
         size = tuple(size)
-<<<<<<< HEAD
         if all(new <= old for new, old in zip(size, old_shape)):
             # Don't create a new array if the old one can just be sliced in
             # memory.
             idx = tuple(slice(0, i) for i in size)
             self.array = self.array[idx]
-=======
-        if len(size) > 1:
-            raise NotImplementedError("More than one dimension is not yet supported")
-        if size[0] > self.shape[0]:
-            self.array = np.concatenate((self.array, np.full(size[0] - self.shape[0],
-                                                             self.fillvalue,
-                                                             dtype=self.dtype)))
->>>>>>> 238df611
         else:
             old_shape_idx = Tuple(*[Slice(0, i) for i in old_shape])
             new_shape_idx = Tuple(*[Slice(0, i) for i in size])
