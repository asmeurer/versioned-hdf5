from uuid import uuid4
from collections import defaultdict

<<<<<<< HEAD
=======
from h5py import Dataset, Group
import datetime
>>>>>>> ff1613ea
import numpy as np

from .backend import write_dataset, write_dataset_chunks, create_virtual_dataset
from .wrappers import InMemoryGroup, InMemoryDataset, InMemoryArrayDataset, InMemorySparseDataset

TIMESTAMP_FMT = "%Y-%m-%d %H:%M:%S.%f%z"

def create_version_group(f, version_name, prev_version=None):
    versions = f['_version_data/versions']

    if prev_version == '':
        prev_version = '__first_version__'
    elif prev_version is None:
        prev_version = versions.attrs['current_version']

    if version_name is None:
        version_name = str(uuid4())

    if version_name in versions:
        raise ValueError(f"There is already a version with the name {version_name}")
    if prev_version not in versions:
        raise ValueError(f"Previous version {prev_version!r} not found")

    group = InMemoryGroup(versions.create_group(version_name).id)
    group.attrs['prev_version'] = prev_version
    group.attrs['committed'] = False

    # Copy everything over from the previous version
    prev_group = versions[prev_version]

    def _get(name, item):
        if isinstance(item, (Group, InMemoryGroup)):
            group.create_group(name)
        elif isinstance(item, Dataset):
            group[name] = item
        else:
            raise NotImplementedError(f"{type(item)}")
        for k, v in item.attrs.items():
            group[name].attrs[k] = v

    prev_group.visititems(_get)
    return group

def commit_version(version_group, datasets, *,
                   make_current=True, chunks=None,
                   compression=None, compression_opts=None,
                   timestamp=None):
    """
    Create a new version

    prev_version should be a pre-existing version name, None, or ''
    If it is None, it defaults to the current version. If it is '', it creates
    a version with no parent version.

    datasets should be a dictionary mapping {path: dataset}, where `dataset`
    is either a numpy array, or a dictionary mapping {chunk_index:
    data_or_slice}, where `data_or_slice` is either an array or a slice
    pointing into the raw data for that chunk.

    If make_current is True, the new version will be set as the current version.

    Returns the group for the new version.
    """
    if 'committed' not in version_group.attrs:
        raise ValueError("version_group must be a group created by create_version_group()")
    if version_group.attrs['committed']:
        raise ValueError("This version group has already been committed")
    version_name = version_group.name.rsplit('/', 1)[1]
    versions = version_group.parent
    f = versions.parent.parent

    chunks = chunks or defaultdict(type(None))
    compression = compression or defaultdict(type(None))
    compression_opts = compression_opts or defaultdict(type(None))

    if make_current:
        versions.attrs['current_version'] = version_name

    for name, data in datasets.items():
        fillvalue = None
        if isinstance(data, (InMemoryDataset, InMemoryArrayDataset, InMemorySparseDataset)):
            attrs = data.attrs
            fillvalue = data.fillvalue
        else:
            attrs = {}

        shape = data.shape
        if isinstance(data, InMemoryDataset):
            data = data.id.data_dict
        if isinstance(data, dict):
            if chunks[name] is not None:
                raise NotImplementedError("Specifying chunk size with dict data")
            slices = write_dataset_chunks(f, name, data)
        elif isinstance(data, InMemorySparseDataset):
            slices = write_dataset(f, name, np.array([]),
                                   chunk_size=chunk_size[name],
                                   compression=compression[name],
                                   compression_opts=compression_opts[name],
                                   fillvalue=fillvalue)
        else:
            slices = write_dataset(f, name, data, chunks=chunks[name],
                                   compression=compression[name],
                                   compression_opts=compression_opts[name],
                                   fillvalue=fillvalue)
        create_virtual_dataset(f, version_name, name, shape, slices, attrs=attrs,
                               fillvalue=fillvalue)
    version_group.attrs['committed'] = True

    if timestamp is not None:
        if isinstance(timestamp, datetime.datetime):
            if timestamp.tzinfo != datetime.timezone.utc:
                raise ValueError("timestamp must be in UTC")
            version_group.attrs['timestamp'] = timestamp.strftime(TIMESTAMP_FMT)
        elif isinstance(timestamp, np.datetime64):
            version_group.attrs['timestamp'] = f"{timestamp.astype(datetime.datetime)}+0000"
        else:
            raise TypeError("timestamp data must be either a datetime.datetime or numpy.datetime64 object")
    else:
        ts = datetime.datetime.now(datetime.timezone.utc)
        version_group.attrs['timestamp'] = ts.strftime(TIMESTAMP_FMT)


def delete_version(f, version_name, new_current=None):
    """
    Delete version `version_name`.
    """
    versions = f['_version_data/versions']

    if version_name not in versions:
        raise ValueError(f"version {version_name!r} does not exist")
    if not new_current:
        new_current = '__first_version__'
    if new_current not in versions:
        raise ValueError(f"version {new_current!r} does not exist")

    del versions[version_name]
    versions.attrs['current_version'] = new_current

def get_nth_previous_version(f, version_name, n):
    versions = f['_version_data/versions']
    if version_name not in versions:
        raise IndexError(f"Version {version_name!r} not found")

    version = version_name
    for i in range(n):
        version = versions[version].attrs['prev_version']

        # __first_version__ is a meta-version and should not be returnable
        if version == '__first_version__':
            raise IndexError(f"{version_name!r} has fewer than {n} versions before it")

    return version

def get_version_by_timestamp(f, timestamp, exact=False):
    versions = f['_version_data/versions']
    if isinstance(timestamp, np.datetime64):
        ts = f"{timestamp.astype(datetime.datetime)}+0000"
    else:
        ts = timestamp.strftime(TIMESTAMP_FMT)
    best_match = '__first_version__'
    best_ts = versions[best_match].attrs['timestamp']
    for version in versions:
        version_ts = versions[version].attrs['timestamp']
        if version != '__first_version__':
            if exact:
                if ts == version_ts:
                    return version
            else:
                # Find the version whose timestamp is closest to ts and before
                # it.
                if best_ts < version_ts <= ts:
                    best_match = version
                    best_ts = version_ts
    if best_match == '__first_version__':
        if exact:
            raise KeyError(f"Version with timestamp {timestamp} not found")
        raise KeyError(f"Version with timestamp before {timestamp} not found")
    return best_match

def set_current_version(f, version_name):
    versions = f['_version_data/versions']
    if version_name not in versions:
        raise ValueError(f"Version {version_name!r} not found")

    versions.attrs['current_version'] = version_name

def all_versions(f, *, include_first=False):
    """
    Return a generator that iterates all versions by name

    If include_first is True, it will include '__first_version__'.

    Note that the order of the versions is completely arbitrary.
    """
    versions = f['_version_data/versions']
    for version in versions:
        if version == '__first_version__':
            if include_first:
                yield version
        else:
            yield version<|MERGE_RESOLUTION|>--- conflicted
+++ resolved
@@ -1,11 +1,8 @@
 from uuid import uuid4
 from collections import defaultdict
 
-<<<<<<< HEAD
-=======
 from h5py import Dataset, Group
 import datetime
->>>>>>> ff1613ea
 import numpy as np
 
 from .backend import write_dataset, write_dataset_chunks, create_virtual_dataset
@@ -92,7 +89,6 @@
         else:
             attrs = {}
 
-        shape = data.shape
         if isinstance(data, InMemoryDataset):
             data = data.id.data_dict
         if isinstance(data, dict):
@@ -101,7 +97,7 @@
             slices = write_dataset_chunks(f, name, data)
         elif isinstance(data, InMemorySparseDataset):
             slices = write_dataset(f, name, np.array([]),
-                                   chunk_size=chunk_size[name],
+                                   chunks=chunks[name],
                                    compression=compression[name],
                                    compression_opts=compression_opts[name],
                                    fillvalue=fillvalue)
@@ -110,6 +106,11 @@
                                    compression=compression[name],
                                    compression_opts=compression_opts[name],
                                    fillvalue=fillvalue)
+        if isinstance(data, dict):
+            raw_data = f['_version_data'][name]['raw_data']
+            shape = tuple([max(c.args[i].stop for c in slices) for i in range(len(tuple(raw_data.attrs['chunks'])))])
+        else:
+            shape = data.shape
         create_virtual_dataset(f, version_name, name, shape, slices, attrs=attrs,
                                fillvalue=fillvalue)
     version_group.attrs['committed'] = True
