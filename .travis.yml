language: python

sudo: false
dist: xenial

matrix:
  include:
    - python: 3.6
      env:
        - TESTS=true
    - python: 3.7
      env:
        - TESTS=true
    - python: 3.8
      env:
        - TESTS=true
<<<<<<< HEAD
=======
    - python: 3.9
      env:
        - TESTS=true
        - COVERAGE=true
    - python: 3.7
      env:
        - TESTS=true
        - H5PY=2.10
>>>>>>> d0c6dda1
    - python: 3.8
      env:
        - DOCS=true
        # Doctr deploy key for deshaw/versioned-hdf5
        - secure: "fljdGv06C2vYYXLXc1mmMH7c6DafXYXApsZ0sZakzMiEg8H+KP2FCrgcspHnaeWnUmqnORzLQVN4xSF2Ee4MnnruwT56lcNdR0OzdOF1TM3pcZL8coIdtc8YAfX7ChK5rKawJNaZi4j0po7CLfSV0oDr1zTxr3ZoVfHWJjWyw0F8+kWHZakQyt0ZvhX3uXJaRcEOdtHP+oELmtIasYzLsBlgt7WhHUZ3EmasQ13CwA8O+nk0i6COSMeV9j9bbzl47vTH0OxnYIZGjKzWdvAYHFl3Y5lXrq4pN1i93kQcLs2pEmxoNf1WHPUNmCcWWca0ElqIgGpjSBIe7/E0HOf/yVZ6UuaiGsLhQn2QDY5wCSKjxC1V+7Co73jlus8nki8y25Sm1K973C3XvfK7iMS9tDhlRsgdOfg0oJDiHk4czS8S683Xo1J0quk8eiFlwgs+pz98Ps1AbCP6choaX5aRXwhCoE12s3qsUXcOX7D6CepMh0NLiB8wAR2Wk+cQaW4VkRjDHC74b9msBsXYMZpm077ckAzL1yW0ieslvwiUdvlOLkXu/Yz/ZeeUwKUclPvkHUS4JpcWwPNX17i3ofdyOpjglB0WmwH7rBwa5E5abH4VYW24fUstlAMzrXd6mV5EKd/qqJFHzexuNdiLGQE2g886as2Owz3VQTGHU0GaB8Y="

install:
  - wget https://repo.continuum.io/miniconda/Miniconda3-latest-Linux-x86_64.sh -O miniconda.sh;
  - bash miniconda.sh -b -p $HOME/miniconda
  - export PATH="$HOME/miniconda/bin:$PATH"
  - hash -r
  - conda config --set always_yes yes --set changeps1 no
  - conda config --add channels conda-forge
  - conda update -q conda
  - conda info -a
  - conda create -n test-environment python=$TRAVIS_PYTHON_VERSION h5py=$H5PY numpy scipy ndindex>=1.5.1 pyflakes pytest pytest-doctestplus pytest-flakes doctr sphinx pytest-cov myst-parser graphviz
  - source activate test-environment

script:
  - set -e
  - python -We:invalid -We::SyntaxWarning -m compileall -f -q versioned_hdf5/
  - if [[ "${TESTS}" == "true" ]]; then
        pytest $PYTEST_FLAGS;
    fi
  # # Make sure it installs
  # - python setup.py install
  - if [[ "${DOCS}" == "true" ]]; then
        cd docs;
        make html;
        cd ..;
        doctr deploy .;
        if [[ "${TRAVIS_BRANCH}" == "master" ]]; then
            doctr deploy .;
        else
            doctr deploy --no-require-master "_docs-$TRAVIS_BRANCH";
        fi
    fi<|MERGE_RESOLUTION|>--- conflicted
+++ resolved
@@ -14,17 +14,13 @@
     - python: 3.8
       env:
         - TESTS=true
-<<<<<<< HEAD
-=======
     - python: 3.9
       env:
         - TESTS=true
-        - COVERAGE=true
     - python: 3.7
       env:
         - TESTS=true
         - H5PY=2.10
->>>>>>> d0c6dda1
     - python: 3.8
       env:
         - DOCS=true
