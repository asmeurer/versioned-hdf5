"""
Wrappers of h5py objects that work in memory

Much of this code is modified from code in h5py. See the LICENSE file for the
h5py license.
"""

from h5py import Empty, Dataset, Datatype, Group, h5d, h5i, h5p, h5s, h5t
from h5py._hl.base import guess_dtype, phil
from h5py._hl.dataset import _LEGACY_GZIP_COMPRESSION_VALS
from h5py._hl import filters
from h5py._hl.selections import select
from h5py._hl.vds import VDSmap

import numpy as np

from collections import defaultdict
import math
import posixpath as pp

from .slicetools import s2t, slice_size, split_slice, spaceid_to_slice


class InMemoryGroup(Group):
    def __init__(self, bind):
        self._data = {}
        self._subgroups = {}
        self.chunk_size = defaultdict(type(None))
        self.compression = defaultdict(type(None))
        self.compression_opts = defaultdict(type(None))
        super().__init__(bind)

    # Based on Group.__repr__
    def __repr__(self):
        if not self:
            r = u"<Closed InMemoryGroup>"
        else:
            namestr = (
                '"%s"' % self.name
            ) if self.name is not None else u"(anonymous)"
            r = '<InMemoryGroup %s (%d members)>' % (namestr, len(self))

        return r

    def __getitem__(self, name):
        if name in self._data:
            return self._data[name]
        if name in self._subgroups:
            return self._subgroups[name]

        res = super().__getitem__(name)
        if isinstance(res, Group):
            self._subgroups[name] = self.__class__(res.id)
            return self._subgroups[name]
        elif isinstance(res, Dataset):
            self._data[name] = InMemoryDataset(res.id)
            return self._data[name]
        else:
            raise NotImplementedError(f"Cannot handle {type(res)!r}")

    def __setitem__(self, name, obj):
        # TODO: Support groups, arrays, and lists
        if isinstance(obj, Dataset):
            obj = InMemoryDataset(obj.id)
<<<<<<< HEAD
        if not isinstance(obj, (Group, InMemoryGroup)):
            self._data[name] = obj
=======
        else:
            obj = InMemoryArrayDataset(name, np.asarray(obj))
        self._data[name] = obj
>>>>>>> 35688213

    def __delitem__(self, name):
        if name in self._data:
            del self._data[name]

    def create_group(self, name, track_order=None):
        g = super().create_group(name, track_order=track_order)
        return type(self)(g.id)

    def create_dataset(self, name, **kwds):
        data = _make_new_dset(**kwds)
        chunk_size = kwds.get('chunks')
        if isinstance(chunk_size, tuple):
            if len(chunk_size) > 1:
                raise NotImplementedError("Multiple dimensions")
            chunk_size = chunk_size[0]
        if chunk_size is True:
            raise NotImplementedError("auto-chunking is not yet supported")
        self.chunk_size[name] = chunk_size
        self.compression[name] = kwds.get('compression')
        self.compression_opts[name] = kwds.get('compression_opts')
        self[name] = data
        return self[name]

    def datasets(self):
        res = self._data.copy()

        def _get(name, item):
            if name in res:
                return
            if isinstance(item, (Dataset, np.ndarray)):
                res[name] = item

        self.visititems(_get)

        return res

    #TODO: override other relevant methods here


# Based on h5py._hl.dataset.make_new_dset(), except it doesn't actually create
# the dataset, it just canonicalizes the arguments. See the LICENSE file for
# the h5py license.
def _make_new_dset(shape=None, dtype=None, data=None, chunks=None,
                  compression=None, shuffle=None, fletcher32=None,
                  maxshape=None, compression_opts=None, fillvalue=None,
                  scaleoffset=None, track_times=None, external=None,
                  track_order=None, dcpl=None):
    """ Return a new low-level dataset identifier """

    # Convert data to a C-contiguous ndarray
    if data is not None and not isinstance(data, Empty):
        # normalize strings -> np.dtype objects
        if dtype is not None:
            _dtype = np.dtype(dtype)
        else:
            _dtype = None

        # if we are going to a f2 datatype, pre-convert in python
        # to workaround a possible h5py bug in the conversion.
        is_small_float = (_dtype is not None and
                          _dtype.kind == 'f' and
                          _dtype.itemsize == 2)
        data = np.asarray(data, order="C",
                             dtype=(_dtype if is_small_float
                                    else guess_dtype(data)))

    # Validate shape
    if shape is None:
        if data is None:
            if dtype is None:
                raise TypeError("One of data, shape or dtype must be specified")
            data = Empty(dtype)
        shape = data.shape
    else:
        shape = (shape,) if isinstance(shape, int) else tuple(shape)
        if data is not None and (np.product(shape, dtype=np.ulonglong) != np.product(data.shape, dtype=np.ulonglong)):
            raise ValueError("Shape tuple is incompatible with data")

    if isinstance(maxshape, int):
        maxshape = (maxshape,)

    # Validate chunk shape
    if isinstance(chunks, int) and not isinstance(chunks, bool):
        chunks = (chunks,)
    # The original make_new_dset errors here if the shape is less than the
    # chunk size, but we avoid doing that as we cannot change the chunk size
    # for a dataset for any version once it is created. See #34.

    if isinstance(dtype, Datatype):
        # Named types are used as-is
        tid = dtype.id
        dtype = tid.dtype  # Following code needs this
    else:
        # Validate dtype
        if dtype is None and data is None:
            dtype = np.dtype("=f4")
        elif dtype is None and data is not None:
            dtype = data.dtype
        else:
            dtype = np.dtype(dtype)
        tid = h5t.py_create(dtype, logical=1)

    # Legacy
    if any((compression, shuffle, fletcher32, maxshape, scaleoffset)) and chunks is False:
        raise ValueError("Chunked format required for given storage options")

    # Legacy
    if compression is True:
        if compression_opts is None:
            compression_opts = 4
        compression = 'gzip'

    # Legacy
    if compression in _LEGACY_GZIP_COMPRESSION_VALS:
        if compression_opts is not None:
            raise TypeError("Conflict in compression options")
        compression_opts = compression
        compression = 'gzip'
    dcpl = filters.fill_dcpl(
        dcpl or h5p.create(h5p.DATASET_CREATE), shape, dtype,
        chunks, compression, compression_opts, shuffle, fletcher32,
        maxshape, scaleoffset, external)

    if fillvalue is not None:
        fillvalue = np.array(fillvalue)
        dcpl.set_fill_value(fillvalue)

    if track_times in (True, False):
        dcpl.set_obj_track_times(track_times)
    elif track_times is not None:
        raise TypeError("track_times must be either True or False")
    if track_order == True:
        dcpl.set_attr_creation_order(
            h5p.CRT_ORDER_TRACKED | h5p.CRT_ORDER_INDEXED)
    elif track_order == False:
        dcpl.set_attr_creation_order(0)
    elif track_order is not None:
        raise TypeError("track_order must be either True or False")

    if maxshape is not None:
        maxshape = tuple(m if m is not None else h5s.UNLIMITED for m in maxshape)


    if isinstance(data, Empty):
        raise NotImplementedError("Empty datasets")
    return data

class InMemoryDataset(Dataset):
    """
    Class that looks like a h5py.Dataset but is backed by a versioned dataset

    The versioned dataset can be modified, which performs modifications
    in-memory only.
    """
    def __init__(self, bind, **kwargs):
        # Hold a reference to the original bind so h5py doesn't invalidate the id
        # XXX: We need to handle deallocation here properly when our object
        # gets deleted or closed.
        self.orig_bind = bind
        super().__init__(InMemoryDatasetID(bind.id), **kwargs)
        self._attrs = dict(super().attrs)

    @property
    def chunks(self):
        return (self.id.chunk_size,)

    @property
    def attrs(self):
        return self._attrs

class InMemoryArrayDataset:
    """
    Class that looks like a h5py.Dataset but is backed by an array
    """
    def __init__(self, name, array):
        self.name = name
        self._array = array
        self.attrs = {}

    @property
    def array(self):
        return self._array

    @array.setter
    def array(self, array):
        self._array = array

    @property
    def shape(self):
        return self._array.shape

    @property
    def dtype(self):
        return self._array.dtype

    @property
    def ndim(self):
        return len(self._array.shape)

    def __getitem__(self, item):
        return self.array.__getitem__(item)

    def __setitem__(self, item, value):
        self.array.__setitem__(item, value)

    def __len__(self):
        return self.len()

    def len(self):
        """
        Length of the first axis
        """
        shape = self.shape
        if len(shape) == 0:
            raise TypeError("Attempt to take len() of scalar dataset")
        return shape[0]

    def __array__(self, dtype=None):
        return self.array

    def __repr__(self):
        name = pp.basename(pp.normpath(self.name))
        namestr = '"%s"' % (name if name != '' else '/')
        return '<InMemoryArrayDataset %s: shape %s, type "%s">' % (
                namestr, self.shape, self.dtype.str
            )

    def __iter__(self):
        """ Iterate over the first axis.  TypeError if scalar.

        BEWARE: Modifications to the yielded data are *NOT* written to file.
        """
        shape = self.shape
        if len(shape) == 0:
            raise TypeError("Can't iterate over a scalar dataset")
        for i in range(shape[0]):
            yield self[i]

    def resize(self, size, axis=None):
        if axis is not None:
            if not (axis >=0 and axis < self.ndim):
                raise ValueError("Invalid axis (0 to %s allowed)" % (self.ndim-1))
            try:
                newlen = int(size)
            except TypeError:
                raise TypeError("Argument must be a single int if axis is specified")
            size = list(self.shape)
            size[axis] = newlen

        size = tuple(size)
        if len(size) > 1:
            raise NotImplementedError("More than one dimension is not yet supported")
        if size[0] > self.shape[0]:
            self.array = np.concatenate((self.array,
                                         np.zeros(size[0] - self.shape[0],
                                                  dtype=self.dtype)))
        else:
            self.array = self.array[:size[0]]

class InMemoryDatasetID(h5d.DatasetID):
    def __init__(self, _id):
        # super __init__ is handled by DatasetID.__cinit__ automatically
        self.data_dict = {}
        with phil:
            sid = self.get_space()
            self._shape = sid.get_simple_extent_dims()

        dcpl = self.get_create_plist()
        # Same as dataset.get_virtual_sources
        virtual_sources = [
                VDSmap(dcpl.get_virtual_vspace(j),
                       dcpl.get_virtual_filename(j),
                       dcpl.get_virtual_dsetname(j),
                       dcpl.get_virtual_srcspace(j))
                for j in range(dcpl.get_virtual_count())]

        slice_map = {s2t(spaceid_to_slice(i.vspace)): spaceid_to_slice(i.src_space)
                     for i in virtual_sources}
        if any(len(i) != 1 for i in slice_map) or any(len(i) != 1 for i in slice_map.values()):
            raise NotImplementedError("More than one dimension is not yet supported")

        slice_map = {i[0]: j[0] for i, j in slice_map.items()}
        fid = h5i.get_file_id(self)
        g = Group(fid)
        self.chunk_size = g[virtual_sources[0].dset_name].attrs['chunk_size']
        for i in range(math.ceil(self.shape[0]/self.chunk_size)):
            for t in slice_map:
                r = range(*t)
                if i*self.chunk_size in r:
                    self.data_dict[i] = slice_map[t]

    def set_extent(self, shape):
        if len(shape) > 1:
            raise NotImplementedError("More than one dimension is not yet supported")

        old_shape = self.shape
        data_dict = self.data_dict
        chunk_size = self.chunk_size
        if shape[0] < old_shape[0]:
            for i in list(data_dict):
                if (i + 1)*chunk_size > shape[0]:
                    if i*chunk_size >= shape[0]:
                        del data_dict[i]
                    else:
                        if isinstance(data_dict[i], slice):
                            # Non-chunk multiple
                            a = self._read_chunk(i)
                        else:
                            a = data_dict[i]
                        data_dict[i] = a[:shape[0] - i*chunk_size]
        elif shape[0] > old_shape[0]:
            quo, rem = divmod(shape[0], chunk_size)
            if old_shape[0] % chunk_size != 0:
                i = max(data_dict)
                if isinstance(data_dict[i], slice):
                    a = self._read_chunk(i)
                else:
                    a = data_dict[i]
                assert a.shape[0] == old_shape % chunk_size
                if i == quo:
                    data_dict[i] = np.concatenate([a, np.zeros((rem -
                        a.shape[0]), dtype=self.dtype)])
                else:
                    data_dict[i] = np.concatenate([a, np.zeros((chunk_size -
                        a.shape[0],), dtype=self.dtype)])
            if rem != 0 and quo not in data_dict:
                # Zeros along the chunks are added in the for loop below, but
                # we have to add a sub-chunk zeros here
                data_dict[quo] = np.zeros((rem,), dtype=self.dtype)
            for i in range(math.ceil(old_shape[0]/chunk_size), quo):
                data_dict[i] = np.zeros((chunk_size,), dtype=self.dtype)
        self.shape = shape

    @property
    def shape(self):
        return self._shape

    @shape.setter
    def shape(self, size):
        self._shape = size

    def _read_chunk(self, i, mtype=None, dxpl=None):
        # Based on Dataset.__getitem__
        s = slice(i*self.chunk_size, (i+1)*self.chunk_size)
        selection = select(self.shape, (s,), dsid=self)

        assert selection.nselect != 0

        a = np.ndarray(selection.mshape, self.dtype, order='C')

        # Read the data into the array a
        mspace = h5s.create_simple(selection.mshape)
        fspace = selection.id
        super().read(mspace, fspace, a, mtype, dxpl=dxpl)
        return a

    def write(self, mspace, fspace, arr_obj, mtype=None, dxpl=None):
        if mtype is not None:
            raise NotImplementedError("mtype != None")
        mslice = spaceid_to_slice(mspace)
        fslice = spaceid_to_slice(fspace)
        if len(fslice) > 1 or len(self.shape) > 1:
            raise NotImplementedError("More than one dimension is not yet supported")
        data_dict = self.data_dict
        arr = arr_obj[mslice]
        if np.isscalar(arr):
            arr = arr.reshape((1,))

        if fslice == ():
            fslice = (slice(0, arr_obj.shape[0], 1),)
        # Chunks that are modified
        N0 = 0
        for i, s_ in split_slice(fslice[0], chunk=self.chunk_size):
            if isinstance(self.data_dict[i], slice):
                a = self._read_chunk(i, mtype=mtype, dxpl=dxpl)
                data_dict[i] = a

            N = N0 + slice_size(s_)
            data_dict[i][s_] = arr[N0:N]
            N0 = N

        return data_dict

    def read(self, mspace, fspace, arr_obj, mtype=None, dxpl=None):
        mslice = spaceid_to_slice(mspace)
        fslice = spaceid_to_slice(fspace)
        if len(fslice) > 1 or len(self.shape) > 1:
            raise NotImplementedError("More than one dimension is not yet supported")
        data_dict = self.data_dict
        arr = arr_obj[mslice]
        if np.isscalar(arr):
            arr = arr.reshape((1,))

        if fslice == ():
            fslice = (slice(0, arr_obj.shape[0], 1),)
        # Chunks that are modified
        N0 = 0
        for i, s_ in split_slice(fslice[0], chunk=self.chunk_size):
            if isinstance(self.data_dict[i], slice):
                a = self._read_chunk(i, mtype=mtype, dxpl=dxpl)
                data_dict[i] = a

            N = N0 + slice_size(s_)
            arr[N0:N] = data_dict[i][s_]
            N0 = N<|MERGE_RESOLUTION|>--- conflicted
+++ resolved
@@ -62,14 +62,11 @@
         # TODO: Support groups, arrays, and lists
         if isinstance(obj, Dataset):
             obj = InMemoryDataset(obj.id)
-<<<<<<< HEAD
-        if not isinstance(obj, (Group, InMemoryGroup)):
-            self._data[name] = obj
-=======
+        elif isinstance(obj, (Group, InMemoryGroup)):
+            return
         else:
             obj = InMemoryArrayDataset(name, np.asarray(obj))
         self._data[name] = obj
->>>>>>> 35688213
 
     def __delitem__(self, name):
         if name in self._data:
